--- conflicted
+++ resolved
@@ -32,13 +32,7 @@
           ssh-key: ${{ secrets.SSH_PRIVATE_KEY }}
           fetch-depth: 0
 
-<<<<<<< HEAD
-=======
-      - name: Install jq
-        run: sudo apt-get update && sudo apt-get install -y jq
-
->>>>>>> cce58f63
-      - name: Debug - List All CSV Files
+      - name: Debug: List All CSV Files
         run: |
           echo "📂 Current directory: $(pwd)"
           echo "🔍 Available CSV files:"
@@ -48,29 +42,21 @@
         id: set-matrix
         shell: bash
         run: |
-<<<<<<< HEAD
-          # Read inputs
-=======
-          set -euo pipefail
->>>>>>> cce58f63
-          inputs=("${{ github.event.inputs.file1 }}" "${{ github.event.inputs.file2 }}" "${{ github.event.inputs.file3 }}")
-          matrix='{"include": []}'
+          IFS=',' read -ra FILE_LIST <<< "${{ github.event.inputs.files }}"
+          matrix_json="{\"include\": []}"
           valid_count=0
 
-          for file in "${inputs[@]}"; do
-<<<<<<< HEAD
-            # Skip empty or whitespace-only inputs
+          for file in "${FILE_LIST[@]}"; do
             file=$(echo "$file" | xargs)
             if [ -z "$file" ]; then continue; fi
 
-            # Validate file exists
-=======
-            file=$(echo "$file" | xargs)  # trim whitespace
-            if [ -z "$file" ]; then continue; fi
-
->>>>>>> cce58f63
-            if [ ! -f "$file" ]; then
-              echo "::error::Input file not found: $file"
+            if [ -f "$file" ]; then
+              echo "✅ Found input file: $file"
+              output_file="${{ github.event.inputs.output_folder }}/$(basename "$file")"
+              matrix_json=$(echo "$matrix_json" | jq '.include += [{"input_file": "'"$file"'", "output_file": "'"$output_file"'"}]')
+              valid_count=$((valid_count + 1))
+            else
+              echo "::error::File not found: $file"
               echo "::error::Available files:"
               find . -type f -name "*.csv" | xargs -I{} echo "  - {}"
               exit 1
@@ -87,13 +73,9 @@
             exit 1
           fi
 
-          echo "matrix=$(echo "$matrix" | jq -c .)" >> "$GITHUB_OUTPUT"
-<<<<<<< HEAD
-          echo "✅ Matrix built for $valid_count file(s):"
-=======
-          echo "✅ Matrix built:"
->>>>>>> cce58f63
-          echo "$matrix" | jq
+          echo "matrix=$(echo "$matrix_json" | jq -c .)" >> "$GITHUB_OUTPUT"
+          echo "✅ Generated matrix:"
+          echo "$matrix_json" | jq
 
   extract-features:
     needs: validate-inputs
@@ -132,29 +114,12 @@
       - name: Verify output was created
         run: |
           if [ -f "${{ matrix.output_file }}" ]; then
-            echo "✅ Output created: ${{ matrix.output_file }}"
-<<<<<<< HEAD
-            echo "📊 File size: $(wc -l < ${{ matrix.output_file }})"
-=======
-            rows=$(wc -l < "${{ matrix.output_file }}")
-            echo "📊 Total rows: $((rows))"
->>>>>>> cce58f63
+            echo "✅ Generated: ${{ matrix.output_file }}"
+            echo "📊 Rows: $(wc -l < ${{ matrix.output_file }})"
           else
             echo "::error::Failed to generate ${{ matrix.output_file }}"
             exit 1
           fi
-
-<<<<<<< HEAD
-      - name: Set artifact name
-        id: artifact_name
-        run: echo "ARTIFACT_NAME=$(basename '${{ matrix.output_file }}')" >> $GITHUB_ENV
-=======
-      - name: Extract filename for artifact
-        id: artifact-name
-        run: |
-          filename=$(basename "${{ matrix.output_file }}")
-          echo "ARTIFACT_NAME=$filename" >> $GITHUB_ENV
->>>>>>> cce58f63
 
       - name: Upload Artifact (Per File)
         uses: actions/upload-artifact@v4
@@ -205,18 +170,11 @@
           if ls "$OUTPUT_DIR"/*.csv 1> /dev/null 2>&1; then
             git add "$OUTPUT_DIR"/*.csv
 
-            if ! git diff --cached --quiet; then
-              git commit -m "feat: add extracted network features [skip ci]"
-<<<<<<< HEAD
-              git pull origin main --rebase || echo "⚠️ Rebase conflict? Safe to retry manually
-=======
-              git pull origin main --rebase || echo "⚠️ Rebase conflict? Safe to retry manually."
-              git push origin main
-              echo "🎉 Successfully pushed results to the repository"
-            else
-              echo "➡️ No changes to commit"
-            fi
+          if ! git diff --cached --quiet; then
+            git commit -m "feat: add extracted network features [skip ci]"
+            git pull origin main --rebase || echo "Rebase conflict? Safe to retry."
+            git push origin main
+            echo "🎉 Successfully pushed results to the repository"
           else
-            echo "🟡 No output files found to commit."
-          fi
->>>>>>> cce58f63
+            echo "➡️ No changes to commit"
+          fi